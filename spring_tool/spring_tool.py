'''
# Description:
Based on Luismi Herrera's logic of LMspring:
https://luismiherrera.gumroad.com/.
Fully rewritten using Qt and python3 with better performances in bake process.
A preset system has been added, see the presets section

# How to use:
Works only for rotations.
1. Select all the controllers of the chain. Also works with only 1 controller
2. Click create locator and align the created locator
to the end of the chain to set its scale
3. Hit preview and tweak spring/rigidity settings. This only previews the
first controller of the chain.
4. Hit bake to simulate and bake the whole chain

NOTE: When previewing, you need to read timeline from its begining
Tested on maya2022

# Presets:
You can add presets for different parts of a character/prop to be reused.
That preset file can be shared accross team of artists.
Using presets, you'll be able to launch the whole sim and bake process
by right clicking any preset and 'Do Magic!' menu.
See installation instructions below.

# Launch on-the-go:
Copy/Paste this whole page of code in maya python console and run.
NOTE: No presets UI will be shown if not fully installed and setup. See below

# Installation instructions :
To install the Spring Tool for Maya, follow these steps:

1. Copy the entire `spring_tool` folder into your maya20XX/scripts directory.

2. Launch Maya and run the following Python code in the Maya Script Editor
or Python console to open the tool without presets functions:
   ```python
   from spring_tool import spring_tool
   window = spring_tool.SpringToolWindow()
   window.show()

To launch spring_tool with presets functions, you'll need to add
path and filename to args.
If you work in team, make sure the presets file is in a shared directory sothat
everyone can get and add presets.

Example:

```python
from spring_tool import spring_tool
window = spring_tool.SpringToolWindow(
    prod_root_env_name = None,  # can be usefull if you work with environments
    presets_dir_path='/Users/Username/Desktop',
    presets_filename='spring_tool_presets.json'
    )
window.show()


- Note: 'prod_root_env_name' will be sent as string in
'os.environ.get(prod_root_env_name)' in 'get_presets_file_path' function.

# Launch Administration instructions :
There is an administration window that might be helpful to tweak, rename or
delete any preset created.

To launch it run this python command:

```python
from spring_tool import presets_admin
window = presets_admin.SpringToolPresetAdmin(
    prod_root_env_name=None, # can be usefull if you work with environments
    presets_dir_path="/Users/Username/Desktop",
    presets_filename="spring_tool_presets.json",
    authorized_access=True,  # Set to False to restrict access to the window
    )
window.show()
```

'''


import sys

from functools import wraps
from PySide2 import QtWidgets, QtCore
from PySide2.QtWidgets import (
    QMainWindow, QWidget, QHBoxLayout, QVBoxLayout, QPushButton,
    QDoubleSpinBox, QSlider, QLabel, QComboBox, QListWidget, QAction, QMenu,
    QCheckBox)
import maya.cmds as mc
import maya.mel as mm

try:
    from spring_tool import presets
    print('spring tool presets found')
except ImportError:
    presets = None


TOOLNAME = 'Spring_Tool'
TOOL_VERSION = '1.2'

AIM_GRP_NAME = 'SPTL_aim_loc_GRP'
PARTICLE_NAME = 'SPTL_particle'
LOCATOR_NAME = 'SPTL_spring_locator'
LAYER_PREFIX = 'SPTL_layer'
CTL_LOCATOR = "SPTL_orig_pos_loc"
DEFAULT_SPRING_VALUE = 0.45
DEFAULT_DECAY_VALUE = 1.2
DEFAULT_RIGIDITY_VALUE = 7.0
AIM_VECTORS = {
            1: ((1, 0, 0), (0, 0, 1)),
            2: ((0, 0, 1), (1, 0, 0)),
            3: ((1, 0, 0), (1, 0, 0)),
            -1: ((-1, 0, 0), (0, 0, 1)),
            -2: ((0, -1, 0), (0, 0, 1)),
            -3: ((0, 0, -1), (1, 0, 0)),
        }

window = None


def maya_main_window():
    '''Return Maya's main window'''
    for obj in QtWidgets.QApplication.topLevelWidgets():
        if obj.objectName() == 'MayaWindow':
            return obj
    raise RuntimeError('Could not find MayaWindow instance')


def disable_viewport(func):
    '''
    Decorator - turn off Maya display while func is running.
    if func fails, the error will be raised after.
    '''
    @wraps(func)
    def wrap(*args, **kwargs):
        mm.eval("paneLayout -e -manage false $gMainPane")
        # Decorator will try/except running the function.
        # But it will always turn on the viewport at the end.
        # If the function failed, it will prevent leaving maya viewport off.
        try:
            return func(*args, **kwargs)
        except Exception:
            mc.warning(Exception)
        finally:
            mm.eval("paneLayout -e -manage true $gMainPane")

    return wrap


class SpringToolWindow(QMainWindow):

    def __init__(
            self,
            parent=None,
            prod_root_env_name=None,
            presets_dir_path=None,
            presets_filename=None,
            lock_write_presets=False,
            ):

        if not parent:
            parent = maya_main_window()
        super(SpringToolWindow, self).__init__(parent=parent)

        self.setWindowTitle(TOOLNAME)
        self.setWindowFlags(QtCore.Qt.Tool)
        self.remove_setup_click_count = 0
        self.lock_write_presets = lock_write_presets

        self.presets_file_path = presets.get_presets_file_path(
            prod_root_env_name,
            presets_dir_path,
            presets_filename
        )
        self.ui_main()

        self.load_checkboxes_states()

        if presets and self.presets_file_path:
            self.ui_presets()

        self.master_scale = 1.0
        self.axes = [0, 0, 0]
        self.locator_position = [0, 0, 0]
        self.aim_loc = None

        self.layer_names_list = []

<<<<<<< HEAD


=======
>>>>>>> 07bc6f2c
    def ui_main(self):
        '''
        Main part of the tool, left UI panel
        '''
        central_widget = QWidget(self)
        self.setCentralWidget(central_widget)

        self.main_split_layout = QHBoxLayout(central_widget)
        self.main_layout = QVBoxLayout()

        self.locators_button = QPushButton('1. Create Locator')
        self.locators_button.clicked.connect(self.handle_locators_btn_clicked)

        self.previz_button = QPushButton('2. Live preview')
        self.previz_button.clicked.connect(self.handle_previz_btn_clicked)

        weight_layout = QHBoxLayout()
        decay_layout = QHBoxLayout()
        rigidity_layout = QHBoxLayout()

        spring_qlabel = QLabel('Spring')
        self.spring_value_spinbox = QDoubleSpinBox()
        self.spring_value_spinbox.setRange(0.0, 1.0)
        self.spring_value_spinbox.setSingleStep(0.01)
        self.spring_value_spinbox.setValue(DEFAULT_SPRING_VALUE)
        self.spring_value_qslider = QSlider(QtCore.Qt.Horizontal)
        self.spring_value_qslider.setRange(0.0, 100.0)
        self.spring_value_qslider.setValue(DEFAULT_SPRING_VALUE*100)
        self.spring_value_spinbox.valueChanged.connect(
            self.spring_value_changed)
        self.spring_value_qslider.valueChanged.connect(
            self.slider_spring_value_changed)

        rigidity_qlabel = QLabel('Rigidity')
        self.rigidity_value_spinbox = QDoubleSpinBox()
        self.rigidity_value_spinbox.setRange(0.0, 10.0)
        self.rigidity_value_spinbox.setSingleStep(0.01)
        self.rigidity_value_spinbox.setValue(DEFAULT_RIGIDITY_VALUE)
        self.rigidity_value_qslider = QSlider(QtCore.Qt.Horizontal)
        self.rigidity_value_qslider.setRange(0.0, 100.0)
        self.rigidity_value_qslider.setValue(DEFAULT_RIGIDITY_VALUE*10)
        self.rigidity_value_spinbox.valueChanged.connect(
            self.rigidity_spinbox_value_changed)
        self.rigidity_value_qslider.valueChanged.connect(
            self.rigidity_slider_value_changed)

        decay_qlabel = QLabel('Decay')
        self.decay_value_spinbox = QDoubleSpinBox()
        self.decay_value_spinbox.setValue(DEFAULT_DECAY_VALUE)
        self.decay_value_spinbox.setSingleStep(0.01)
        self.decay_value_spinbox.setRange(0.0, 10.0)
        self.decay_value_slider = QSlider(QtCore.Qt.Horizontal)
        self.decay_value_slider.setRange(0.0, 100.0)
        self.decay_value_slider.setValue(12.0)
        self.decay_value_spinbox.valueChanged.connect(self.get_user_decay)
        self.decay_value_slider.valueChanged.connect(
            self.slider_decay_value_changed)

        bake_on_layer_option_layout = QHBoxLayout()
        self.bake_on_layer_checkbox = QCheckBox('Bake on layers')
<<<<<<< HEAD
        self.bake_on_layer_checkbox.stateChanged.connect(
            self.save_checkboxes_states)

        self.merge_animation_layer_checkbox = QCheckBox('Merge layers')
        self.merge_animation_layer_checkbox.stateChanged.connect(
            self.save_checkboxes_states)
=======
        self.bake_on_layer_checkbox.setChecked(False)

        self.merge_animation_layer_checkbox = QCheckBox('Merge layers')
        self.merge_animation_layer_checkbox.setChecked(False)
>>>>>>> 07bc6f2c

        self.bake_button = QPushButton('3. Bake!')
        self.bake_button.clicked.connect(self.launch_bake)

        self.remove_setup_button = QPushButton('Remove Setup')
        self.remove_setup_button.clicked.connect(self.clear_all)

        weight_layout.addWidget(spring_qlabel)
        weight_layout.addWidget(self.spring_value_spinbox)
        weight_layout.addWidget(self.spring_value_qslider)

        rigidity_layout.addWidget(rigidity_qlabel)
        rigidity_layout.addWidget(self.rigidity_value_spinbox)
        rigidity_layout.addWidget(self.rigidity_value_qslider)

        decay_layout.addWidget(decay_qlabel)
        decay_layout.addWidget(self.decay_value_spinbox)
        decay_layout.addWidget(self.decay_value_slider)

        bake_on_layer_option_layout.addWidget(self.bake_on_layer_checkbox)
        bake_on_layer_option_layout.addWidget(
            self.merge_animation_layer_checkbox)

        self.main_layout.addWidget(self.locators_button)
        self.main_layout.addWidget(self.previz_button)
        self.main_layout.addLayout(weight_layout)
        self.main_layout.addLayout(rigidity_layout)
        self.main_layout.addLayout(decay_layout)
        self.main_layout.addLayout(bake_on_layer_option_layout)
        self.main_layout.addStretch()
        self.main_layout.addWidget(self.bake_button)
        self.main_layout.addWidget(self.remove_setup_button)
        self.main_split_layout.addLayout(self.main_layout, 2)
<<<<<<< HEAD

=======
>>>>>>> 07bc6f2c

    def ui_presets(self):
        '''
        UI for the right panel of the tool
        '''
        self.presets_main_layout = QVBoxLayout()
        self.character_combo = QComboBox()

        self.character_combo.currentIndexChanged.connect(
            self.on_character_changed)
        presets_refresh_button = QPushButton('Refresh')
        presets_refresh_button.clicked.connect(
            self.refresh_characters_combobox)
        save_preset_button = QPushButton('Save Preset')
        save_preset_button.clicked.connect(self.show_save_preset_popup)
        if self.lock_write_presets:
            save_preset_button.setDisabled(True)

        self.body_parts_list_menu = QMenu()
        do_magic_action = QAction("Do Magic!", self)
        self.body_parts_list = QListWidget()
        # Handle right click on QMenuList item
        self.body_parts_list.setContextMenuPolicy(QtCore.Qt.CustomContextMenu)
        self.body_parts_list.customContextMenuRequested.connect(self.show_menu)
        self.body_parts_list_menu.addAction(do_magic_action)
        do_magic_action.triggered.connect(self.launch_all)
        self.body_parts_list.setFixedHeight(154)

        # Populate the combo-box and list
        self.refresh_characters_combobox()

        self.presets_main_layout.addWidget(self.character_combo)
        self.presets_main_layout.addWidget(self.body_parts_list)
        self.presets_main_layout.addWidget(presets_refresh_button)
        self.presets_main_layout.addWidget(save_preset_button)

        self.main_split_layout.addLayout(self.presets_main_layout, 1)
        self.presets_main_layout.addStretch()

    def save_checkboxes_states(self):
        # Get the current state of each checkbox
        bake_on_layer_state = self.bake_on_layer_checkbox.isChecked()
        merge_layers_state = self.merge_animation_layer_checkbox.isChecked()

        # Save the states as integers
        mc.optionVar(iv=('sptlBakeOnAnimLayers', int(bake_on_layer_state)))
        mc.optionVar(iv=('sptlMergeAnimLayers', int(merge_layers_state)))
    def load_checkboxes_states(self):
        '''
        Load and set the checkbox states from optionVars.
        '''
        self.bake_on_layer_checkbox.blockSignals(True)
        self.merge_animation_layer_checkbox.blockSignals(True)

        if mc.optionVar(exists='sptlBakeOnAnimLayers'):
            bake_on_layer_state = mc.optionVar(q='sptlBakeOnAnimLayers')
            self.bake_on_layer_checkbox.setChecked(bool(bake_on_layer_state))
        else:
            self.bake_on_layer_checkbox.setChecked(False)

        if mc.optionVar(exists='sptlMergeAnimLayers'):
            merge_layers_state = mc.optionVar(q='sptlMergeAnimLayers')
            self.merge_animation_layer_checkbox.setChecked(
                bool(merge_layers_state))
        else:
            self.merge_animation_layer_checkbox.setChecked(False)

        # Unblock signals after setting the states
        self.bake_on_layer_checkbox.blockSignals(False)
        self.merge_animation_layer_checkbox.blockSignals(False)


    def showEvent(self, event):
        # Set window width and height to minimum and lock resizability
        super().showEvent(event)
        self.setFixedWidth(self.minimumWidth())
        self.setFixedHeight(self.minimumHeight())

    def show_menu(self, position):
        position = self.body_parts_list.mapToGlobal(position)
        self.body_parts_list_menu.exec_(position)

    def spring_value_changed(self):
        self.spring_value_qslider.blockSignals(True)
        weight = self.spring_value_spinbox.value()
        self.spring_value_qslider.setValue(weight*100)
        self.update_overlap_weight()
        self.spring_value_qslider.blockSignals(False)

    def slider_spring_value_changed(self):
        self.spring_value_spinbox.blockSignals(True)
        value = self.spring_value_qslider.value()
        self.spring_value_spinbox.setValue(value/100)
        self.update_overlap_weight()
        self.spring_value_spinbox.blockSignals(False)

    def slider_decay_value_changed(self):
        self.decay_value_spinbox.blockSignals(True)
        value = self.decay_value_slider.value()
        self.decay_value_spinbox.setValue(value/10)
        self.decay_value_spinbox.blockSignals(False)

    def rigidity_spinbox_value_changed(self):
        self.rigidity_value_qslider.blockSignals(True)
        value = self.rigidity_value_spinbox.value()
        self.rigidity_value_qslider.setValue(value*10)
        self.update_rigidity_value()
        self.rigidity_value_qslider.blockSignals(False)

    def rigidity_slider_value_changed(self):
        self.rigidity_value_spinbox.blockSignals(True)
        value = self.rigidity_value_qslider.value()
        self.rigidity_value_spinbox.setValue(value/10)
        self.update_rigidity_value()
        self.rigidity_value_spinbox.blockSignals(False)

    def handle_locators_btn_clicked(self):
        self.rig_ctl_list = mc.ls(selection=True, tr=True)
        if not self.rig_ctl_list:
            mc.warning('Nothing selected, please select at least 1 object')
            return
        if mc.objExists(AIM_GRP_NAME):
            return mc.warning('Locator already in scene. Delete setup first')
        self.create_locators(self.rig_ctl_list)

    def handle_previz_btn_clicked(self):
        if not mc.objExists(AIM_GRP_NAME):
            mc.warning('Locator not found. Create and adjust locator first')
            return
        self.setup_live_preview(self.rig_ctl_list)

    def get_framerange(self):
        frame_in = mc.playbackOptions(minTime=True, query=True)
        frame_out = mc.playbackOptions(maxTime=True, query=True)
        return frame_in, frame_out

    def get_locked_attr(self, object, transform):
        '''
        transform = 'r' for rotate or 't' for translate as string
        '''
        locked_attr_list = []
        locked_attr_list = [
            axis for axis in ['x', 'y', 'z'] if mc.getAttr(
                f'{object}.{transform}{axis}', l=True)]
        return locked_attr_list

    def remove_setup(self):
        mc.undoInfo(ock=True)
        obj_name_list = (
            [
                TOOLNAME,
                AIM_GRP_NAME,
                PARTICLE_NAME,
                LOCATOR_NAME,
                CTL_LOCATOR
            ]
            )
        [mc.delete(obj) for obj in obj_name_list if mc.objExists(f'{obj}*')]
        mc.undoInfo(cck=True)

    def clear_all(self):
        self.remove_setup_click_count += 1
        if self.remove_setup_click_count == 2:
            self.rig_ctl_list = []
            self.layer_names_list = []
            self.aim_loc = None
            self.axes = None
            self.spring_value_spinbox.setValue(DEFAULT_SPRING_VALUE)
            self.decay_value_spinbox.setValue(DEFAULT_DECAY_VALUE)
            self.remove_setup_click_count = 0
            return
        self.remove_setup()

    def refresh_characters_combobox(self):
        '''
        Refresh the characters available in pref files. Clear existing and
        populate it.
        '''
        self.character_combo.clear()
        saved_char_list = presets.get_available_characters(
            self.presets_file_path)
        if saved_char_list:
            saved_char_list.sort()
        if not saved_char_list:
            return
        for char in saved_char_list:
            self.character_combo.addItem(char)
        self.body_parts_list.itemDoubleClicked.connect(
            self.set_values_from_preset)

    def on_character_changed(self):
        '''refresh the available body parts in UI list'''
        self.body_parts_list.clear()
        current_character = self.character_combo.currentText()
        saved_presets = presets.get_available_body_parts(
            self.presets_file_path, current_character)
        if not saved_presets:
            return
        if saved_presets is not None:
            self.body_parts_list.addItems(saved_presets)

    def launch_all(self):
        '''
        Launch the whole process automatically from selected preset using right
        click. Need to have the controllers selected in viewport.
        '''
        self.rig_ctl_list = mc.ls(selection=True)
        if not self.rig_ctl_list:
            mc.warning('Please select at least one object')
            return
        self.create_locators(self.rig_ctl_list)
        self.set_values_from_preset()
        self.setup_live_preview(self.rig_ctl_list)
        self.launch_bake()

    def get_aim_loc_position(self):
        '''
        Return the current position X, Y, Z of the aim locator
        to save in presets. If no loc found, return [(0, 0, 0)]
        '''
        if not self.aim_loc:
            return [(0, 0, 0)]
        if mc.objExists(self.aim_loc[0]):
            pos = mc.getAttr(f'{self.aim_loc[0]}.translate')
            position_fixed = [
                tuple(round(coord, 2) for coord in point) for point in pos]
            print(f'FOUND POSITION {position_fixed}')
            return position_fixed

    def show_save_preset_popup(self):
        '''
        show the save preset popup window.
        Store existing main UI's values and pass it to the popup window
        '''
        if not self.presets_file_path:
            return mc.warning(
                'Path to presets not set/found.')
        spring_value = self.spring_value_spinbox.value()
        rigidity_value = self.rigidity_value_spinbox.value()
        decay_value = self.decay_value_spinbox.value()
        position = self.get_aim_loc_position()

        self.preset_window = presets.SavePresetPopup(
            self,
            self.presets_file_path,
            spring_value,
            rigidity_value,
            decay_value,
            position
            )

        self.preset_window.refresh_signal.connect(
                self.refresh_characters_combobox)
        self.preset_window.show()

    def set_values_from_preset(self):
        '''
        Sets the values from the selected preset in list
        '''
        character_name = self.character_combo.currentText()
        selected_items = self.body_parts_list.selectedItems()
        preset_text = selected_items[0].text()
        preset_values = presets.get_preset(
            self.presets_file_path,
            character_name,
            preset_text
            )
        spring_value = preset_values['spring_value']
        spring_rigidity = preset_values['spring_rigidity']
        decay = preset_values['decay']
        position = preset_values['position']

        self.spring_value_spinbox.setValue(spring_value)
        self.rigidity_value_spinbox.setValue(spring_rigidity)
        self.decay_value_spinbox.setValue(decay)
        self.move_to_pref_position(position)

    def create_locators(self, selected_rig_ctl_list):
        mc.undoInfo(ock=True)
        self.rig_ctl_list = []
        self.rig_ctl_list = sorted(selected_rig_ctl_list)
        aim_loc_grp = mc.group(name=AIM_GRP_NAME, empty=True)
        sel_matrix = mc.xform(
            self.rig_ctl_list[0], q=True, ws=True, matrix=True)
        mc.xform(aim_loc_grp, ws=True, matrix=sel_matrix)
        mc.parentConstraint(self.rig_ctl_list[0], aim_loc_grp, mo=True)
        self.aim_loc = mc.spaceLocator(name='SPTL_Aim_loc')
        mc.parent(self.aim_loc, aim_loc_grp, relative=True)
        mc.undoInfo(cck=True)

    def align_locator(self):
        mc.setAttr(f'{self.aim_loc[0]}.t', *self.axes)

    def get_direction(self):
        self.axes = []
        self.axes.append(mc.getAttr(f'{(self.aim_loc)[0]}.tx'))
        self.axes.append(mc.getAttr(f'{(self.aim_loc)[0]}.ty'))
        self.axes.append(mc.getAttr(f'{(self.aim_loc)[0]}.tz'))
        direction = self.axes.index(max(self.axes, key=abs)) + 1
        if (self.axes[direction-1] < 0):
            direction = direction * -1
        return direction

    def get_user_decay(self):
        decay = self.decay_value_spinbox.value()
        self.decay_value_slider.blockSignals(True)
        self.decay_value_slider.setValue(decay*10)
        self.decay_value_slider.blockSignals(False)
        return decay

    def get_user_spring_weight(self):
        weight = max(0, min(1, 1.0 - self.spring_value_spinbox.value()))
        return weight

    def update_overlap_weight(self):
        if not mc.objExists(PARTICLE_NAME):
            return
        weight = self.get_user_spring_weight()
        mc.setAttr(f'{PARTICLE_NAME}.goalWeight[0]', weight)

    def update_rigidity_value(self):
        if not mc.objExists(PARTICLE_NAME):
            return
        value = self.rigidity_value_spinbox.value()
        mc.setAttr(f'{PARTICLE_NAME}.goalSmoothness', 10-value)

    def get_overlap_weight_math(self, spring_weight, decay):
        weight = float('{:.2f}'.format(spring_weight/decay))
        weight = max(0, min(1, weight))
        return weight

    def get_vp_evaluation_mode(self):
        mel_command = 'evaluationManager -query -mode;'
        evaluation_mode = mm.eval(mel_command)
        return evaluation_mode

    def switch_back_vp_eval(self, vp_eval):
        if vp_eval[0] == "parallel":
            mm.eval('evaluationManager -mode "parallel";')
            return
        if vp_eval[0] == "serial":
            mm.eval('evaluationManager -mode "serial";')
            return
        mm.eval('evaluationManager -mode "off";')

    def get_node_shortname(self, node):
        return node.split(':')[-1]

    @disable_viewport
    def setup_live_preview(self, rig_ctl_list, spring_weight=None):
        mc.undoInfo(ock=True)
        if mc.objExists(TOOLNAME):
            return mc.warning('Live preview already set')
        # ROTATION MODE - AFFECT ONLY ROTATION ATTRIBUTES
        tool_grp = mc.group(n=TOOLNAME, em=True)
        frame_in, frame_out = self.get_framerange()
        mc.currentTime(frame_in, edit=True)
        ctl_locator = mc.spaceLocator(n=CTL_LOCATOR)
        sel_matrix = mc.xform(rig_ctl_list[0], q=True, ws=True, matrix=True)
        mc.xform(ctl_locator, ws=True, matrix=sel_matrix)

        mc.particle(p=[(0, 0, 0)], n=PARTICLE_NAME)

        # Align locator to first selected controller, bake, delete constraint
        orig_sel_constraint = mc.parentConstraint(
            self.aim_loc, ctl_locator, mo=False)
        self.bake_rot_trans_with_mel(ctl_locator)
        mc.delete(orig_sel_constraint)

        parent_constraint = mc.parentConstraint(
            ctl_locator, PARTICLE_NAME, mo=False)
        mc.delete(parent_constraint)

        # Setup Spring weight
        if not spring_weight:
            spring_weight = self.get_user_spring_weight()
        mc.goal(PARTICLE_NAME, g=ctl_locator, w=spring_weight)
        spring_loc_name = LOCATOR_NAME
        self.update_rigidity_value()

        # Create Spring locator and link it to the particle node
        spring_loc = mc.spaceLocator(n=spring_loc_name)
        scale = self.master_scale
        expression = (
            f'{spring_loc_name}.tx = {PARTICLE_NAME}.wctx / {scale};'
            f'{spring_loc_name}.ty = {PARTICLE_NAME}.wcty / {scale};'
            f'{spring_loc_name}.tz = {PARTICLE_NAME}.wctz / {scale};'
            )
        mc.expression(object=spring_loc_name, string=expression)

        mc.pointConstraint(spring_loc, self.aim_loc[0], mo=True)
        mc.parent(ctl_locator, PARTICLE_NAME, spring_loc, tool_grp)

        # BUILD AIM CONSTRAINT
        direction = self.get_direction()
        locked_rot_attr_list = self.get_locked_attr(rig_ctl_list[0], 'r')
        aim_vector, up_vector = AIM_VECTORS[direction]
        mc.aimConstraint(
            spring_loc[0],
            rig_ctl_list[0],
            aimVector=aim_vector,
            upVector=up_vector,
            worldUpVector=up_vector,
            worldUpObject=(ctl_locator[0]),
            worldUpType='objectrotation',
            mo=True,
            skip=locked_rot_attr_list,
            )
        mc.setAttr(f'{PARTICLE_NAME}.startFrame', frame_in)
        mc.undoInfo(cck=True)

    def move_to_pref_position(self, position):
        '''
        Moves the created setup locator to the position saved in preset file
        '''
        loc = self.aim_loc
        if not mc.objExists(loc[0]):
            return
        saved_position = position
        mc.setAttr(f'{loc[0]}.t', *saved_position)

    @disable_viewport
    def bake_rot_trans_with_mel(self, current_ctl):
        frame_in, frame_out = self.get_framerange()
        mel_command = f'bakeResults -simulation true ' \
            f'-t "{frame_in}:{frame_out}" -sampleBy 1 ' \
            f'-disableImplicitControl true -preserveOutsideKeys true ' \
            f'"{current_ctl[0]}";'
        mm.eval(mel_command, lowestPriority=True)

    @disable_viewport
    def bake_rotation_with_mel(self, current_ctl, layers=False):
        frame_in, frame_out = self.get_framerange()
        mel_command = 'bakeResults -simulation true '
        if layers:
            layer_name = (
                f'{LAYER_PREFIX}_{self.get_node_shortname(current_ctl)}')
            mel_command += f'-destinationLayer "{layer_name}"'
        mel_command += f'-t "{frame_in}:{frame_out}" -sampleBy 1 ' \
            f'-disableImplicitControl true -preserveOutsideKeys true ' \
            f'"{current_ctl}.rotate";'
        mm.eval(mel_command, lowestPriority=True)

    def create_anim_layer(self, current_ctl):
        mc.select(current_ctl)
        layer_name = f'{LAYER_PREFIX}_{self.get_node_shortname(current_ctl)}'
        mc.animLayer(
            layer_name,
            aso=True,
            etr=True)
        self.layer_names_list.append(layer_name)
        mc.select(clear=True)

    def bake_ctl(self, current_ctl):
        layers = False
        if self.bake_on_layer_checkbox.isChecked():
            self.create_anim_layer(current_ctl)
            layers = True
        self.bake_rotation_with_mel(current_ctl, layers=layers)
        self.remove_setup()
        return

    def merge_animation_layer(
            self, layer_name_list, merged_layer_name, delete_baked=True):
        if not layer_name_list:
            return
        try:
            mc.optionVar(intValue=('animLayerMergeDeleteLayers', delete_baked))
            if not mc.optionVar(exists='animLayerMergeByTime'):
                mc.optionVar(floatValue=('animLayerMergeByTime', 1.0))

            # Add the target layer at the start of the list
            layer_name_list.insert(0, merged_layer_name)

            # Merge the layers
            mm.eval('animLayerMerge {"%s"}' % '","'.join(layer_name_list))

            # Rename the merged layer
            mc.rename('Merged_Layer', merged_layer_name)

        except Exception:
            mc.warning('Failed to merge animation layers')
            return

    @disable_viewport
    def launch_bake(self):
        mc.undoInfo(ock=True)

        if not mc.objExists(TOOLNAME):
            mc.warning('No Live Preview setup found, use Live Preview first')
            return
        print('--- BAKING PLEASE WAIT ---')
        spring_weight = self.spring_value_spinbox.value()
        decay = self.get_user_decay()

        vp_eval = self.get_vp_evaluation_mode()
        self.switch_back_vp_eval('off')
        selected_rig_ctl = self.rig_ctl_list
        for i in range(len(selected_rig_ctl)):

            # BAKING FIRST CTL OF THE CHAIN
            if i == 0:
                self.bake_ctl(current_ctl=selected_rig_ctl[i])
                continue

            # BAKING CHILDREN OF THE CHAIN
            self.create_locators([selected_rig_ctl[i]])
            self.align_locator()
            spring_weight = self.get_overlap_weight_math(spring_weight, decay)
            self.setup_live_preview([selected_rig_ctl[i]], (1-spring_weight))
            self.bake_ctl(current_ctl=selected_rig_ctl[i])

        if self.merge_animation_layer_checkbox.isChecked():
            controller_name = self.get_node_shortname(selected_rig_ctl[0])
            merged_layer_name = (f'{LAYER_PREFIX}_{controller_name}_merged')
            self.merge_animation_layer(
                self.layer_names_list, merged_layer_name)

        # Clear the anim layer list
        self.layer_names_list = []
        mc.warning('Spring COMPLETED !')
        self.switch_back_vp_eval(vp_eval)
        mc.undoInfo(cck=True)


if __name__ == '__main__':

    if not QtWidgets.QApplication.instance():
        app = QtWidgets.QApplication(sys.argv)
    else:
        app = QtWidgets.QApplication.instance()

    window = SpringToolWindow()
    window.show()
    app.exec_()


def show():
    global window
    if window is not None:
        window.close()
    window = SpringToolWindow()
    window.show()
<|MERGE_RESOLUTION|>--- conflicted
+++ resolved
@@ -1,849 +1,836 @@
-'''
-# Description:
-Based on Luismi Herrera's logic of LMspring:
-https://luismiherrera.gumroad.com/.
-Fully rewritten using Qt and python3 with better performances in bake process.
-A preset system has been added, see the presets section
-
-# How to use:
-Works only for rotations.
-1. Select all the controllers of the chain. Also works with only 1 controller
-2. Click create locator and align the created locator
-to the end of the chain to set its scale
-3. Hit preview and tweak spring/rigidity settings. This only previews the
-first controller of the chain.
-4. Hit bake to simulate and bake the whole chain
-
-NOTE: When previewing, you need to read timeline from its begining
-Tested on maya2022
-
-# Presets:
-You can add presets for different parts of a character/prop to be reused.
-That preset file can be shared accross team of artists.
-Using presets, you'll be able to launch the whole sim and bake process
-by right clicking any preset and 'Do Magic!' menu.
-See installation instructions below.
-
-# Launch on-the-go:
-Copy/Paste this whole page of code in maya python console and run.
-NOTE: No presets UI will be shown if not fully installed and setup. See below
-
-# Installation instructions :
-To install the Spring Tool for Maya, follow these steps:
-
-1. Copy the entire `spring_tool` folder into your maya20XX/scripts directory.
-
-2. Launch Maya and run the following Python code in the Maya Script Editor
-or Python console to open the tool without presets functions:
-   ```python
-   from spring_tool import spring_tool
-   window = spring_tool.SpringToolWindow()
-   window.show()
-
-To launch spring_tool with presets functions, you'll need to add
-path and filename to args.
-If you work in team, make sure the presets file is in a shared directory sothat
-everyone can get and add presets.
-
-Example:
-
-```python
-from spring_tool import spring_tool
-window = spring_tool.SpringToolWindow(
-    prod_root_env_name = None,  # can be usefull if you work with environments
-    presets_dir_path='/Users/Username/Desktop',
-    presets_filename='spring_tool_presets.json'
-    )
-window.show()
-
-
-- Note: 'prod_root_env_name' will be sent as string in
-'os.environ.get(prod_root_env_name)' in 'get_presets_file_path' function.
-
-# Launch Administration instructions :
-There is an administration window that might be helpful to tweak, rename or
-delete any preset created.
-
-To launch it run this python command:
-
-```python
-from spring_tool import presets_admin
-window = presets_admin.SpringToolPresetAdmin(
-    prod_root_env_name=None, # can be usefull if you work with environments
-    presets_dir_path="/Users/Username/Desktop",
-    presets_filename="spring_tool_presets.json",
-    authorized_access=True,  # Set to False to restrict access to the window
-    )
-window.show()
-```
-
-'''
-
-
-import sys
-
-from functools import wraps
-from PySide2 import QtWidgets, QtCore
-from PySide2.QtWidgets import (
-    QMainWindow, QWidget, QHBoxLayout, QVBoxLayout, QPushButton,
-    QDoubleSpinBox, QSlider, QLabel, QComboBox, QListWidget, QAction, QMenu,
-    QCheckBox)
-import maya.cmds as mc
-import maya.mel as mm
-
-try:
-    from spring_tool import presets
-    print('spring tool presets found')
-except ImportError:
-    presets = None
-
-
-TOOLNAME = 'Spring_Tool'
-TOOL_VERSION = '1.2'
-
-AIM_GRP_NAME = 'SPTL_aim_loc_GRP'
-PARTICLE_NAME = 'SPTL_particle'
-LOCATOR_NAME = 'SPTL_spring_locator'
-LAYER_PREFIX = 'SPTL_layer'
-CTL_LOCATOR = "SPTL_orig_pos_loc"
-DEFAULT_SPRING_VALUE = 0.45
-DEFAULT_DECAY_VALUE = 1.2
-DEFAULT_RIGIDITY_VALUE = 7.0
-AIM_VECTORS = {
-            1: ((1, 0, 0), (0, 0, 1)),
-            2: ((0, 0, 1), (1, 0, 0)),
-            3: ((1, 0, 0), (1, 0, 0)),
-            -1: ((-1, 0, 0), (0, 0, 1)),
-            -2: ((0, -1, 0), (0, 0, 1)),
-            -3: ((0, 0, -1), (1, 0, 0)),
-        }
-
-window = None
-
-
-def maya_main_window():
-    '''Return Maya's main window'''
-    for obj in QtWidgets.QApplication.topLevelWidgets():
-        if obj.objectName() == 'MayaWindow':
-            return obj
-    raise RuntimeError('Could not find MayaWindow instance')
-
-
-def disable_viewport(func):
-    '''
-    Decorator - turn off Maya display while func is running.
-    if func fails, the error will be raised after.
-    '''
-    @wraps(func)
-    def wrap(*args, **kwargs):
-        mm.eval("paneLayout -e -manage false $gMainPane")
-        # Decorator will try/except running the function.
-        # But it will always turn on the viewport at the end.
-        # If the function failed, it will prevent leaving maya viewport off.
-        try:
-            return func(*args, **kwargs)
-        except Exception:
-            mc.warning(Exception)
-        finally:
-            mm.eval("paneLayout -e -manage true $gMainPane")
-
-    return wrap
-
-
-class SpringToolWindow(QMainWindow):
-
-    def __init__(
-            self,
-            parent=None,
-            prod_root_env_name=None,
-            presets_dir_path=None,
-            presets_filename=None,
-            lock_write_presets=False,
-            ):
-
-        if not parent:
-            parent = maya_main_window()
-        super(SpringToolWindow, self).__init__(parent=parent)
-
-        self.setWindowTitle(TOOLNAME)
-        self.setWindowFlags(QtCore.Qt.Tool)
-        self.remove_setup_click_count = 0
-        self.lock_write_presets = lock_write_presets
-
-        self.presets_file_path = presets.get_presets_file_path(
-            prod_root_env_name,
-            presets_dir_path,
-            presets_filename
-        )
-        self.ui_main()
-
-        self.load_checkboxes_states()
-
-        if presets and self.presets_file_path:
-            self.ui_presets()
-
-        self.master_scale = 1.0
-        self.axes = [0, 0, 0]
-        self.locator_position = [0, 0, 0]
-        self.aim_loc = None
-
-        self.layer_names_list = []
-
-<<<<<<< HEAD
-
-
-=======
->>>>>>> 07bc6f2c
-    def ui_main(self):
-        '''
-        Main part of the tool, left UI panel
-        '''
-        central_widget = QWidget(self)
-        self.setCentralWidget(central_widget)
-
-        self.main_split_layout = QHBoxLayout(central_widget)
-        self.main_layout = QVBoxLayout()
-
-        self.locators_button = QPushButton('1. Create Locator')
-        self.locators_button.clicked.connect(self.handle_locators_btn_clicked)
-
-        self.previz_button = QPushButton('2. Live preview')
-        self.previz_button.clicked.connect(self.handle_previz_btn_clicked)
-
-        weight_layout = QHBoxLayout()
-        decay_layout = QHBoxLayout()
-        rigidity_layout = QHBoxLayout()
-
-        spring_qlabel = QLabel('Spring')
-        self.spring_value_spinbox = QDoubleSpinBox()
-        self.spring_value_spinbox.setRange(0.0, 1.0)
-        self.spring_value_spinbox.setSingleStep(0.01)
-        self.spring_value_spinbox.setValue(DEFAULT_SPRING_VALUE)
-        self.spring_value_qslider = QSlider(QtCore.Qt.Horizontal)
-        self.spring_value_qslider.setRange(0.0, 100.0)
-        self.spring_value_qslider.setValue(DEFAULT_SPRING_VALUE*100)
-        self.spring_value_spinbox.valueChanged.connect(
-            self.spring_value_changed)
-        self.spring_value_qslider.valueChanged.connect(
-            self.slider_spring_value_changed)
-
-        rigidity_qlabel = QLabel('Rigidity')
-        self.rigidity_value_spinbox = QDoubleSpinBox()
-        self.rigidity_value_spinbox.setRange(0.0, 10.0)
-        self.rigidity_value_spinbox.setSingleStep(0.01)
-        self.rigidity_value_spinbox.setValue(DEFAULT_RIGIDITY_VALUE)
-        self.rigidity_value_qslider = QSlider(QtCore.Qt.Horizontal)
-        self.rigidity_value_qslider.setRange(0.0, 100.0)
-        self.rigidity_value_qslider.setValue(DEFAULT_RIGIDITY_VALUE*10)
-        self.rigidity_value_spinbox.valueChanged.connect(
-            self.rigidity_spinbox_value_changed)
-        self.rigidity_value_qslider.valueChanged.connect(
-            self.rigidity_slider_value_changed)
-
-        decay_qlabel = QLabel('Decay')
-        self.decay_value_spinbox = QDoubleSpinBox()
-        self.decay_value_spinbox.setValue(DEFAULT_DECAY_VALUE)
-        self.decay_value_spinbox.setSingleStep(0.01)
-        self.decay_value_spinbox.setRange(0.0, 10.0)
-        self.decay_value_slider = QSlider(QtCore.Qt.Horizontal)
-        self.decay_value_slider.setRange(0.0, 100.0)
-        self.decay_value_slider.setValue(12.0)
-        self.decay_value_spinbox.valueChanged.connect(self.get_user_decay)
-        self.decay_value_slider.valueChanged.connect(
-            self.slider_decay_value_changed)
-
-        bake_on_layer_option_layout = QHBoxLayout()
-        self.bake_on_layer_checkbox = QCheckBox('Bake on layers')
-<<<<<<< HEAD
-        self.bake_on_layer_checkbox.stateChanged.connect(
-            self.save_checkboxes_states)
-
-        self.merge_animation_layer_checkbox = QCheckBox('Merge layers')
-        self.merge_animation_layer_checkbox.stateChanged.connect(
-            self.save_checkboxes_states)
-=======
-        self.bake_on_layer_checkbox.setChecked(False)
-
-        self.merge_animation_layer_checkbox = QCheckBox('Merge layers')
-        self.merge_animation_layer_checkbox.setChecked(False)
->>>>>>> 07bc6f2c
-
-        self.bake_button = QPushButton('3. Bake!')
-        self.bake_button.clicked.connect(self.launch_bake)
-
-        self.remove_setup_button = QPushButton('Remove Setup')
-        self.remove_setup_button.clicked.connect(self.clear_all)
-
-        weight_layout.addWidget(spring_qlabel)
-        weight_layout.addWidget(self.spring_value_spinbox)
-        weight_layout.addWidget(self.spring_value_qslider)
-
-        rigidity_layout.addWidget(rigidity_qlabel)
-        rigidity_layout.addWidget(self.rigidity_value_spinbox)
-        rigidity_layout.addWidget(self.rigidity_value_qslider)
-
-        decay_layout.addWidget(decay_qlabel)
-        decay_layout.addWidget(self.decay_value_spinbox)
-        decay_layout.addWidget(self.decay_value_slider)
-
-        bake_on_layer_option_layout.addWidget(self.bake_on_layer_checkbox)
-        bake_on_layer_option_layout.addWidget(
-            self.merge_animation_layer_checkbox)
-
-        self.main_layout.addWidget(self.locators_button)
-        self.main_layout.addWidget(self.previz_button)
-        self.main_layout.addLayout(weight_layout)
-        self.main_layout.addLayout(rigidity_layout)
-        self.main_layout.addLayout(decay_layout)
-        self.main_layout.addLayout(bake_on_layer_option_layout)
-        self.main_layout.addStretch()
-        self.main_layout.addWidget(self.bake_button)
-        self.main_layout.addWidget(self.remove_setup_button)
-        self.main_split_layout.addLayout(self.main_layout, 2)
-<<<<<<< HEAD
-
-=======
->>>>>>> 07bc6f2c
-
-    def ui_presets(self):
-        '''
-        UI for the right panel of the tool
-        '''
-        self.presets_main_layout = QVBoxLayout()
-        self.character_combo = QComboBox()
-
-        self.character_combo.currentIndexChanged.connect(
-            self.on_character_changed)
-        presets_refresh_button = QPushButton('Refresh')
-        presets_refresh_button.clicked.connect(
-            self.refresh_characters_combobox)
-        save_preset_button = QPushButton('Save Preset')
-        save_preset_button.clicked.connect(self.show_save_preset_popup)
-        if self.lock_write_presets:
-            save_preset_button.setDisabled(True)
-
-        self.body_parts_list_menu = QMenu()
-        do_magic_action = QAction("Do Magic!", self)
-        self.body_parts_list = QListWidget()
-        # Handle right click on QMenuList item
-        self.body_parts_list.setContextMenuPolicy(QtCore.Qt.CustomContextMenu)
-        self.body_parts_list.customContextMenuRequested.connect(self.show_menu)
-        self.body_parts_list_menu.addAction(do_magic_action)
-        do_magic_action.triggered.connect(self.launch_all)
-        self.body_parts_list.setFixedHeight(154)
-
-        # Populate the combo-box and list
-        self.refresh_characters_combobox()
-
-        self.presets_main_layout.addWidget(self.character_combo)
-        self.presets_main_layout.addWidget(self.body_parts_list)
-        self.presets_main_layout.addWidget(presets_refresh_button)
-        self.presets_main_layout.addWidget(save_preset_button)
-
-        self.main_split_layout.addLayout(self.presets_main_layout, 1)
-        self.presets_main_layout.addStretch()
-
-    def save_checkboxes_states(self):
-        # Get the current state of each checkbox
-        bake_on_layer_state = self.bake_on_layer_checkbox.isChecked()
-        merge_layers_state = self.merge_animation_layer_checkbox.isChecked()
-
-        # Save the states as integers
-        mc.optionVar(iv=('sptlBakeOnAnimLayers', int(bake_on_layer_state)))
-        mc.optionVar(iv=('sptlMergeAnimLayers', int(merge_layers_state)))
-    def load_checkboxes_states(self):
-        '''
-        Load and set the checkbox states from optionVars.
-        '''
-        self.bake_on_layer_checkbox.blockSignals(True)
-        self.merge_animation_layer_checkbox.blockSignals(True)
-
-        if mc.optionVar(exists='sptlBakeOnAnimLayers'):
-            bake_on_layer_state = mc.optionVar(q='sptlBakeOnAnimLayers')
-            self.bake_on_layer_checkbox.setChecked(bool(bake_on_layer_state))
-        else:
-            self.bake_on_layer_checkbox.setChecked(False)
-
-        if mc.optionVar(exists='sptlMergeAnimLayers'):
-            merge_layers_state = mc.optionVar(q='sptlMergeAnimLayers')
-            self.merge_animation_layer_checkbox.setChecked(
-                bool(merge_layers_state))
-        else:
-            self.merge_animation_layer_checkbox.setChecked(False)
-
-        # Unblock signals after setting the states
-        self.bake_on_layer_checkbox.blockSignals(False)
-        self.merge_animation_layer_checkbox.blockSignals(False)
-
-
-    def showEvent(self, event):
-        # Set window width and height to minimum and lock resizability
-        super().showEvent(event)
-        self.setFixedWidth(self.minimumWidth())
-        self.setFixedHeight(self.minimumHeight())
-
-    def show_menu(self, position):
-        position = self.body_parts_list.mapToGlobal(position)
-        self.body_parts_list_menu.exec_(position)
-
-    def spring_value_changed(self):
-        self.spring_value_qslider.blockSignals(True)
-        weight = self.spring_value_spinbox.value()
-        self.spring_value_qslider.setValue(weight*100)
-        self.update_overlap_weight()
-        self.spring_value_qslider.blockSignals(False)
-
-    def slider_spring_value_changed(self):
-        self.spring_value_spinbox.blockSignals(True)
-        value = self.spring_value_qslider.value()
-        self.spring_value_spinbox.setValue(value/100)
-        self.update_overlap_weight()
-        self.spring_value_spinbox.blockSignals(False)
-
-    def slider_decay_value_changed(self):
-        self.decay_value_spinbox.blockSignals(True)
-        value = self.decay_value_slider.value()
-        self.decay_value_spinbox.setValue(value/10)
-        self.decay_value_spinbox.blockSignals(False)
-
-    def rigidity_spinbox_value_changed(self):
-        self.rigidity_value_qslider.blockSignals(True)
-        value = self.rigidity_value_spinbox.value()
-        self.rigidity_value_qslider.setValue(value*10)
-        self.update_rigidity_value()
-        self.rigidity_value_qslider.blockSignals(False)
-
-    def rigidity_slider_value_changed(self):
-        self.rigidity_value_spinbox.blockSignals(True)
-        value = self.rigidity_value_qslider.value()
-        self.rigidity_value_spinbox.setValue(value/10)
-        self.update_rigidity_value()
-        self.rigidity_value_spinbox.blockSignals(False)
-
-    def handle_locators_btn_clicked(self):
-        self.rig_ctl_list = mc.ls(selection=True, tr=True)
-        if not self.rig_ctl_list:
-            mc.warning('Nothing selected, please select at least 1 object')
-            return
-        if mc.objExists(AIM_GRP_NAME):
-            return mc.warning('Locator already in scene. Delete setup first')
-        self.create_locators(self.rig_ctl_list)
-
-    def handle_previz_btn_clicked(self):
-        if not mc.objExists(AIM_GRP_NAME):
-            mc.warning('Locator not found. Create and adjust locator first')
-            return
-        self.setup_live_preview(self.rig_ctl_list)
-
-    def get_framerange(self):
-        frame_in = mc.playbackOptions(minTime=True, query=True)
-        frame_out = mc.playbackOptions(maxTime=True, query=True)
-        return frame_in, frame_out
-
-    def get_locked_attr(self, object, transform):
-        '''
-        transform = 'r' for rotate or 't' for translate as string
-        '''
-        locked_attr_list = []
-        locked_attr_list = [
-            axis for axis in ['x', 'y', 'z'] if mc.getAttr(
-                f'{object}.{transform}{axis}', l=True)]
-        return locked_attr_list
-
-    def remove_setup(self):
-        mc.undoInfo(ock=True)
-        obj_name_list = (
-            [
-                TOOLNAME,
-                AIM_GRP_NAME,
-                PARTICLE_NAME,
-                LOCATOR_NAME,
-                CTL_LOCATOR
-            ]
-            )
-        [mc.delete(obj) for obj in obj_name_list if mc.objExists(f'{obj}*')]
-        mc.undoInfo(cck=True)
-
-    def clear_all(self):
-        self.remove_setup_click_count += 1
-        if self.remove_setup_click_count == 2:
-            self.rig_ctl_list = []
-            self.layer_names_list = []
-            self.aim_loc = None
-            self.axes = None
-            self.spring_value_spinbox.setValue(DEFAULT_SPRING_VALUE)
-            self.decay_value_spinbox.setValue(DEFAULT_DECAY_VALUE)
-            self.remove_setup_click_count = 0
-            return
-        self.remove_setup()
-
-    def refresh_characters_combobox(self):
-        '''
-        Refresh the characters available in pref files. Clear existing and
-        populate it.
-        '''
-        self.character_combo.clear()
-        saved_char_list = presets.get_available_characters(
-            self.presets_file_path)
-        if saved_char_list:
-            saved_char_list.sort()
-        if not saved_char_list:
-            return
-        for char in saved_char_list:
-            self.character_combo.addItem(char)
-        self.body_parts_list.itemDoubleClicked.connect(
-            self.set_values_from_preset)
-
-    def on_character_changed(self):
-        '''refresh the available body parts in UI list'''
-        self.body_parts_list.clear()
-        current_character = self.character_combo.currentText()
-        saved_presets = presets.get_available_body_parts(
-            self.presets_file_path, current_character)
-        if not saved_presets:
-            return
-        if saved_presets is not None:
-            self.body_parts_list.addItems(saved_presets)
-
-    def launch_all(self):
-        '''
-        Launch the whole process automatically from selected preset using right
-        click. Need to have the controllers selected in viewport.
-        '''
-        self.rig_ctl_list = mc.ls(selection=True)
-        if not self.rig_ctl_list:
-            mc.warning('Please select at least one object')
-            return
-        self.create_locators(self.rig_ctl_list)
-        self.set_values_from_preset()
-        self.setup_live_preview(self.rig_ctl_list)
-        self.launch_bake()
-
-    def get_aim_loc_position(self):
-        '''
-        Return the current position X, Y, Z of the aim locator
-        to save in presets. If no loc found, return [(0, 0, 0)]
-        '''
-        if not self.aim_loc:
-            return [(0, 0, 0)]
-        if mc.objExists(self.aim_loc[0]):
-            pos = mc.getAttr(f'{self.aim_loc[0]}.translate')
-            position_fixed = [
-                tuple(round(coord, 2) for coord in point) for point in pos]
-            print(f'FOUND POSITION {position_fixed}')
-            return position_fixed
-
-    def show_save_preset_popup(self):
-        '''
-        show the save preset popup window.
-        Store existing main UI's values and pass it to the popup window
-        '''
-        if not self.presets_file_path:
-            return mc.warning(
-                'Path to presets not set/found.')
-        spring_value = self.spring_value_spinbox.value()
-        rigidity_value = self.rigidity_value_spinbox.value()
-        decay_value = self.decay_value_spinbox.value()
-        position = self.get_aim_loc_position()
-
-        self.preset_window = presets.SavePresetPopup(
-            self,
-            self.presets_file_path,
-            spring_value,
-            rigidity_value,
-            decay_value,
-            position
-            )
-
-        self.preset_window.refresh_signal.connect(
-                self.refresh_characters_combobox)
-        self.preset_window.show()
-
-    def set_values_from_preset(self):
-        '''
-        Sets the values from the selected preset in list
-        '''
-        character_name = self.character_combo.currentText()
-        selected_items = self.body_parts_list.selectedItems()
-        preset_text = selected_items[0].text()
-        preset_values = presets.get_preset(
-            self.presets_file_path,
-            character_name,
-            preset_text
-            )
-        spring_value = preset_values['spring_value']
-        spring_rigidity = preset_values['spring_rigidity']
-        decay = preset_values['decay']
-        position = preset_values['position']
-
-        self.spring_value_spinbox.setValue(spring_value)
-        self.rigidity_value_spinbox.setValue(spring_rigidity)
-        self.decay_value_spinbox.setValue(decay)
-        self.move_to_pref_position(position)
-
-    def create_locators(self, selected_rig_ctl_list):
-        mc.undoInfo(ock=True)
-        self.rig_ctl_list = []
-        self.rig_ctl_list = sorted(selected_rig_ctl_list)
-        aim_loc_grp = mc.group(name=AIM_GRP_NAME, empty=True)
-        sel_matrix = mc.xform(
-            self.rig_ctl_list[0], q=True, ws=True, matrix=True)
-        mc.xform(aim_loc_grp, ws=True, matrix=sel_matrix)
-        mc.parentConstraint(self.rig_ctl_list[0], aim_loc_grp, mo=True)
-        self.aim_loc = mc.spaceLocator(name='SPTL_Aim_loc')
-        mc.parent(self.aim_loc, aim_loc_grp, relative=True)
-        mc.undoInfo(cck=True)
-
-    def align_locator(self):
-        mc.setAttr(f'{self.aim_loc[0]}.t', *self.axes)
-
-    def get_direction(self):
-        self.axes = []
-        self.axes.append(mc.getAttr(f'{(self.aim_loc)[0]}.tx'))
-        self.axes.append(mc.getAttr(f'{(self.aim_loc)[0]}.ty'))
-        self.axes.append(mc.getAttr(f'{(self.aim_loc)[0]}.tz'))
-        direction = self.axes.index(max(self.axes, key=abs)) + 1
-        if (self.axes[direction-1] < 0):
-            direction = direction * -1
-        return direction
-
-    def get_user_decay(self):
-        decay = self.decay_value_spinbox.value()
-        self.decay_value_slider.blockSignals(True)
-        self.decay_value_slider.setValue(decay*10)
-        self.decay_value_slider.blockSignals(False)
-        return decay
-
-    def get_user_spring_weight(self):
-        weight = max(0, min(1, 1.0 - self.spring_value_spinbox.value()))
-        return weight
-
-    def update_overlap_weight(self):
-        if not mc.objExists(PARTICLE_NAME):
-            return
-        weight = self.get_user_spring_weight()
-        mc.setAttr(f'{PARTICLE_NAME}.goalWeight[0]', weight)
-
-    def update_rigidity_value(self):
-        if not mc.objExists(PARTICLE_NAME):
-            return
-        value = self.rigidity_value_spinbox.value()
-        mc.setAttr(f'{PARTICLE_NAME}.goalSmoothness', 10-value)
-
-    def get_overlap_weight_math(self, spring_weight, decay):
-        weight = float('{:.2f}'.format(spring_weight/decay))
-        weight = max(0, min(1, weight))
-        return weight
-
-    def get_vp_evaluation_mode(self):
-        mel_command = 'evaluationManager -query -mode;'
-        evaluation_mode = mm.eval(mel_command)
-        return evaluation_mode
-
-    def switch_back_vp_eval(self, vp_eval):
-        if vp_eval[0] == "parallel":
-            mm.eval('evaluationManager -mode "parallel";')
-            return
-        if vp_eval[0] == "serial":
-            mm.eval('evaluationManager -mode "serial";')
-            return
-        mm.eval('evaluationManager -mode "off";')
-
-    def get_node_shortname(self, node):
-        return node.split(':')[-1]
-
-    @disable_viewport
-    def setup_live_preview(self, rig_ctl_list, spring_weight=None):
-        mc.undoInfo(ock=True)
-        if mc.objExists(TOOLNAME):
-            return mc.warning('Live preview already set')
-        # ROTATION MODE - AFFECT ONLY ROTATION ATTRIBUTES
-        tool_grp = mc.group(n=TOOLNAME, em=True)
-        frame_in, frame_out = self.get_framerange()
-        mc.currentTime(frame_in, edit=True)
-        ctl_locator = mc.spaceLocator(n=CTL_LOCATOR)
-        sel_matrix = mc.xform(rig_ctl_list[0], q=True, ws=True, matrix=True)
-        mc.xform(ctl_locator, ws=True, matrix=sel_matrix)
-
-        mc.particle(p=[(0, 0, 0)], n=PARTICLE_NAME)
-
-        # Align locator to first selected controller, bake, delete constraint
-        orig_sel_constraint = mc.parentConstraint(
-            self.aim_loc, ctl_locator, mo=False)
-        self.bake_rot_trans_with_mel(ctl_locator)
-        mc.delete(orig_sel_constraint)
-
-        parent_constraint = mc.parentConstraint(
-            ctl_locator, PARTICLE_NAME, mo=False)
-        mc.delete(parent_constraint)
-
-        # Setup Spring weight
-        if not spring_weight:
-            spring_weight = self.get_user_spring_weight()
-        mc.goal(PARTICLE_NAME, g=ctl_locator, w=spring_weight)
-        spring_loc_name = LOCATOR_NAME
-        self.update_rigidity_value()
-
-        # Create Spring locator and link it to the particle node
-        spring_loc = mc.spaceLocator(n=spring_loc_name)
-        scale = self.master_scale
-        expression = (
-            f'{spring_loc_name}.tx = {PARTICLE_NAME}.wctx / {scale};'
-            f'{spring_loc_name}.ty = {PARTICLE_NAME}.wcty / {scale};'
-            f'{spring_loc_name}.tz = {PARTICLE_NAME}.wctz / {scale};'
-            )
-        mc.expression(object=spring_loc_name, string=expression)
-
-        mc.pointConstraint(spring_loc, self.aim_loc[0], mo=True)
-        mc.parent(ctl_locator, PARTICLE_NAME, spring_loc, tool_grp)
-
-        # BUILD AIM CONSTRAINT
-        direction = self.get_direction()
-        locked_rot_attr_list = self.get_locked_attr(rig_ctl_list[0], 'r')
-        aim_vector, up_vector = AIM_VECTORS[direction]
-        mc.aimConstraint(
-            spring_loc[0],
-            rig_ctl_list[0],
-            aimVector=aim_vector,
-            upVector=up_vector,
-            worldUpVector=up_vector,
-            worldUpObject=(ctl_locator[0]),
-            worldUpType='objectrotation',
-            mo=True,
-            skip=locked_rot_attr_list,
-            )
-        mc.setAttr(f'{PARTICLE_NAME}.startFrame', frame_in)
-        mc.undoInfo(cck=True)
-
-    def move_to_pref_position(self, position):
-        '''
-        Moves the created setup locator to the position saved in preset file
-        '''
-        loc = self.aim_loc
-        if not mc.objExists(loc[0]):
-            return
-        saved_position = position
-        mc.setAttr(f'{loc[0]}.t', *saved_position)
-
-    @disable_viewport
-    def bake_rot_trans_with_mel(self, current_ctl):
-        frame_in, frame_out = self.get_framerange()
-        mel_command = f'bakeResults -simulation true ' \
-            f'-t "{frame_in}:{frame_out}" -sampleBy 1 ' \
-            f'-disableImplicitControl true -preserveOutsideKeys true ' \
-            f'"{current_ctl[0]}";'
-        mm.eval(mel_command, lowestPriority=True)
-
-    @disable_viewport
-    def bake_rotation_with_mel(self, current_ctl, layers=False):
-        frame_in, frame_out = self.get_framerange()
-        mel_command = 'bakeResults -simulation true '
-        if layers:
-            layer_name = (
-                f'{LAYER_PREFIX}_{self.get_node_shortname(current_ctl)}')
-            mel_command += f'-destinationLayer "{layer_name}"'
-        mel_command += f'-t "{frame_in}:{frame_out}" -sampleBy 1 ' \
-            f'-disableImplicitControl true -preserveOutsideKeys true ' \
-            f'"{current_ctl}.rotate";'
-        mm.eval(mel_command, lowestPriority=True)
-
-    def create_anim_layer(self, current_ctl):
-        mc.select(current_ctl)
-        layer_name = f'{LAYER_PREFIX}_{self.get_node_shortname(current_ctl)}'
-        mc.animLayer(
-            layer_name,
-            aso=True,
-            etr=True)
-        self.layer_names_list.append(layer_name)
-        mc.select(clear=True)
-
-    def bake_ctl(self, current_ctl):
-        layers = False
-        if self.bake_on_layer_checkbox.isChecked():
-            self.create_anim_layer(current_ctl)
-            layers = True
-        self.bake_rotation_with_mel(current_ctl, layers=layers)
-        self.remove_setup()
-        return
-
-    def merge_animation_layer(
-            self, layer_name_list, merged_layer_name, delete_baked=True):
-        if not layer_name_list:
-            return
-        try:
-            mc.optionVar(intValue=('animLayerMergeDeleteLayers', delete_baked))
-            if not mc.optionVar(exists='animLayerMergeByTime'):
-                mc.optionVar(floatValue=('animLayerMergeByTime', 1.0))
-
-            # Add the target layer at the start of the list
-            layer_name_list.insert(0, merged_layer_name)
-
-            # Merge the layers
-            mm.eval('animLayerMerge {"%s"}' % '","'.join(layer_name_list))
-
-            # Rename the merged layer
-            mc.rename('Merged_Layer', merged_layer_name)
-
-        except Exception:
-            mc.warning('Failed to merge animation layers')
-            return
-
-    @disable_viewport
-    def launch_bake(self):
-        mc.undoInfo(ock=True)
-
-        if not mc.objExists(TOOLNAME):
-            mc.warning('No Live Preview setup found, use Live Preview first')
-            return
-        print('--- BAKING PLEASE WAIT ---')
-        spring_weight = self.spring_value_spinbox.value()
-        decay = self.get_user_decay()
-
-        vp_eval = self.get_vp_evaluation_mode()
-        self.switch_back_vp_eval('off')
-        selected_rig_ctl = self.rig_ctl_list
-        for i in range(len(selected_rig_ctl)):
-
-            # BAKING FIRST CTL OF THE CHAIN
-            if i == 0:
-                self.bake_ctl(current_ctl=selected_rig_ctl[i])
-                continue
-
-            # BAKING CHILDREN OF THE CHAIN
-            self.create_locators([selected_rig_ctl[i]])
-            self.align_locator()
-            spring_weight = self.get_overlap_weight_math(spring_weight, decay)
-            self.setup_live_preview([selected_rig_ctl[i]], (1-spring_weight))
-            self.bake_ctl(current_ctl=selected_rig_ctl[i])
-
-        if self.merge_animation_layer_checkbox.isChecked():
-            controller_name = self.get_node_shortname(selected_rig_ctl[0])
-            merged_layer_name = (f'{LAYER_PREFIX}_{controller_name}_merged')
-            self.merge_animation_layer(
-                self.layer_names_list, merged_layer_name)
-
-        # Clear the anim layer list
-        self.layer_names_list = []
-        mc.warning('Spring COMPLETED !')
-        self.switch_back_vp_eval(vp_eval)
-        mc.undoInfo(cck=True)
-
-
-if __name__ == '__main__':
-
-    if not QtWidgets.QApplication.instance():
-        app = QtWidgets.QApplication(sys.argv)
-    else:
-        app = QtWidgets.QApplication.instance()
-
-    window = SpringToolWindow()
-    window.show()
-    app.exec_()
-
-
-def show():
-    global window
-    if window is not None:
-        window.close()
-    window = SpringToolWindow()
-    window.show()
+'''
+# Description:
+Based on Luismi Herrera's logic of LMspring:
+https://luismiherrera.gumroad.com/.
+Fully rewritten using Qt and python3 with better performances in bake process.
+A preset system has been added, see the presets section
+
+# How to use:
+Works only for rotations.
+1. Select all the controllers of the chain. Also works with only 1 controller
+2. Click create locator and align the created locator
+to the end of the chain to set its scale
+3. Hit preview and tweak spring/rigidity settings. This only previews the
+first controller of the chain.
+4. Hit bake to simulate and bake the whole chain
+
+NOTE: When previewing, you need to read timeline from its begining
+Tested on maya2022
+
+# Presets:
+You can add presets for different parts of a character/prop to be reused.
+That preset file can be shared accross team of artists.
+Using presets, you'll be able to launch the whole sim and bake process
+by right clicking any preset and 'Do Magic!' menu.
+See installation instructions below.
+
+# Launch on-the-go:
+Copy/Paste this whole page of code in maya python console and run.
+NOTE: No presets UI will be shown if not fully installed and setup. See below
+
+# Installation instructions :
+To install the Spring Tool for Maya, follow these steps:
+
+1. Copy the entire `spring_tool` folder into your maya20XX/scripts directory.
+
+2. Launch Maya and run the following Python code in the Maya Script Editor
+or Python console to open the tool without presets functions:
+   ```python
+   from spring_tool import spring_tool
+   window = spring_tool.SpringToolWindow()
+   window.show()
+
+To launch spring_tool with presets functions, you'll need to add
+path and filename to args.
+If you work in team, make sure the presets file is in a shared directory sothat
+everyone can get and add presets.
+
+Example:
+
+```python
+from spring_tool import spring_tool
+window = spring_tool.SpringToolWindow(
+    prod_root_env_name = None,  # can be usefull if you work with environments
+    presets_dir_path='/Users/Username/Desktop',
+    presets_filename='spring_tool_presets.json'
+    )
+window.show()
+
+
+- Note: 'prod_root_env_name' will be sent as string in
+'os.environ.get(prod_root_env_name)' in 'get_presets_file_path' function.
+
+# Launch Administration instructions :
+There is an administration window that might be helpful to tweak, rename or
+delete any preset created.
+
+To launch it run this python command:
+
+```python
+from spring_tool import presets_admin
+window = presets_admin.SpringToolPresetAdmin(
+    prod_root_env_name=None, # can be usefull if you work with environments
+    presets_dir_path="/Users/Username/Desktop",
+    presets_filename="spring_tool_presets.json",
+    authorized_access=True,  # Set to False to restrict access to the window
+    )
+window.show()
+```
+
+'''
+
+
+import sys
+
+from functools import wraps
+from PySide2 import QtWidgets, QtCore
+from PySide2.QtWidgets import (
+    QMainWindow, QWidget, QHBoxLayout, QVBoxLayout, QPushButton,
+    QDoubleSpinBox, QSlider, QLabel, QComboBox, QListWidget, QAction, QMenu,
+    QCheckBox)
+import maya.cmds as mc
+import maya.mel as mm
+
+try:
+    from spring_tool import presets
+    print('spring tool presets found')
+except ImportError:
+    presets = None
+
+
+TOOLNAME = 'Spring_Tool'
+TOOL_VERSION = '1.2'
+
+AIM_GRP_NAME = 'SPTL_aim_loc_GRP'
+PARTICLE_NAME = 'SPTL_particle'
+LOCATOR_NAME = 'SPTL_spring_locator'
+LAYER_PREFIX = 'SPTL_layer'
+CTL_LOCATOR = "SPTL_orig_pos_loc"
+DEFAULT_SPRING_VALUE = 0.45
+DEFAULT_DECAY_VALUE = 1.2
+DEFAULT_RIGIDITY_VALUE = 7.0
+AIM_VECTORS = {
+            1: ((1, 0, 0), (0, 0, 1)),
+            2: ((0, 0, 1), (1, 0, 0)),
+            3: ((1, 0, 0), (1, 0, 0)),
+            -1: ((-1, 0, 0), (0, 0, 1)),
+            -2: ((0, -1, 0), (0, 0, 1)),
+            -3: ((0, 0, -1), (1, 0, 0)),
+        }
+
+window = None
+
+
+def maya_main_window():
+    '''Return Maya's main window'''
+    for obj in QtWidgets.QApplication.topLevelWidgets():
+        if obj.objectName() == 'MayaWindow':
+            return obj
+    raise RuntimeError('Could not find MayaWindow instance')
+
+
+def disable_viewport(func):
+    '''
+    Decorator - turn off Maya display while func is running.
+    if func fails, the error will be raised after.
+    '''
+    @wraps(func)
+    def wrap(*args, **kwargs):
+        mm.eval("paneLayout -e -manage false $gMainPane")
+        # Decorator will try/except running the function.
+        # But it will always turn on the viewport at the end.
+        # If the function failed, it will prevent leaving maya viewport off.
+        try:
+            return func(*args, **kwargs)
+        except Exception:
+            mc.warning(Exception)
+        finally:
+            mm.eval("paneLayout -e -manage true $gMainPane")
+
+    return wrap
+
+
+class SpringToolWindow(QMainWindow):
+
+    def __init__(
+            self,
+            parent=None,
+            prod_root_env_name=None,
+            presets_dir_path=None,
+            presets_filename=None,
+            lock_write_presets=False,
+            ):
+
+        if not parent:
+            parent = maya_main_window()
+        super(SpringToolWindow, self).__init__(parent=parent)
+
+        self.setWindowTitle(TOOLNAME)
+        self.setWindowFlags(QtCore.Qt.Tool)
+        self.remove_setup_click_count = 0
+        self.lock_write_presets = lock_write_presets
+
+        self.presets_file_path = presets.get_presets_file_path(
+            prod_root_env_name,
+            presets_dir_path,
+            presets_filename
+        )
+        self.ui_main()
+
+        self.load_checkboxes_states()
+
+        if presets and self.presets_file_path:
+            self.ui_presets()
+
+        self.master_scale = 1.0
+        self.axes = [0, 0, 0]
+        self.locator_position = [0, 0, 0]
+        self.aim_loc = None
+
+        self.layer_names_list = []
+
+
+
+        self.layer_names_list = []
+
+    def ui_main(self):
+        '''
+        Main part of the tool, left UI panel
+        '''
+        central_widget = QWidget(self)
+        self.setCentralWidget(central_widget)
+
+        self.main_split_layout = QHBoxLayout(central_widget)
+        self.main_layout = QVBoxLayout()
+
+        self.locators_button = QPushButton('1. Create Locator')
+        self.locators_button.clicked.connect(self.handle_locators_btn_clicked)
+
+        self.previz_button = QPushButton('2. Live preview')
+        self.previz_button.clicked.connect(self.handle_previz_btn_clicked)
+
+        weight_layout = QHBoxLayout()
+        decay_layout = QHBoxLayout()
+        rigidity_layout = QHBoxLayout()
+
+        spring_qlabel = QLabel('Spring')
+        self.spring_value_spinbox = QDoubleSpinBox()
+        self.spring_value_spinbox.setRange(0.0, 1.0)
+        self.spring_value_spinbox.setSingleStep(0.01)
+        self.spring_value_spinbox.setValue(DEFAULT_SPRING_VALUE)
+        self.spring_value_qslider = QSlider(QtCore.Qt.Horizontal)
+        self.spring_value_qslider.setRange(0.0, 100.0)
+        self.spring_value_qslider.setValue(DEFAULT_SPRING_VALUE*100)
+        self.spring_value_spinbox.valueChanged.connect(
+            self.spring_value_changed)
+        self.spring_value_qslider.valueChanged.connect(
+            self.slider_spring_value_changed)
+
+        rigidity_qlabel = QLabel('Rigidity')
+        self.rigidity_value_spinbox = QDoubleSpinBox()
+        self.rigidity_value_spinbox.setRange(0.0, 10.0)
+        self.rigidity_value_spinbox.setSingleStep(0.01)
+        self.rigidity_value_spinbox.setValue(DEFAULT_RIGIDITY_VALUE)
+        self.rigidity_value_qslider = QSlider(QtCore.Qt.Horizontal)
+        self.rigidity_value_qslider.setRange(0.0, 100.0)
+        self.rigidity_value_qslider.setValue(DEFAULT_RIGIDITY_VALUE*10)
+        self.rigidity_value_spinbox.valueChanged.connect(
+            self.rigidity_spinbox_value_changed)
+        self.rigidity_value_qslider.valueChanged.connect(
+            self.rigidity_slider_value_changed)
+
+        decay_qlabel = QLabel('Decay')
+        self.decay_value_spinbox = QDoubleSpinBox()
+        self.decay_value_spinbox.setValue(DEFAULT_DECAY_VALUE)
+        self.decay_value_spinbox.setSingleStep(0.01)
+        self.decay_value_spinbox.setRange(0.0, 10.0)
+        self.decay_value_slider = QSlider(QtCore.Qt.Horizontal)
+        self.decay_value_slider.setRange(0.0, 100.0)
+        self.decay_value_slider.setValue(12.0)
+        self.decay_value_spinbox.valueChanged.connect(self.get_user_decay)
+        self.decay_value_slider.valueChanged.connect(
+            self.slider_decay_value_changed)
+
+        bake_on_layer_option_layout = QHBoxLayout()
+        bake_on_layer_qlabel = QLabel('Bake on layer:')
+        self.layers_on_qradbutton = QRadioButton('ON')
+
+        self.layers_off_qradbutton = QRadioButton('OFF')
+        self.layers_off_qradbutton.setChecked(True)
+
+        self.bake_button = QPushButton('3. Bake!')
+        self.bake_button.clicked.connect(self.launch_bake)
+
+        self.remove_setup_button = QPushButton('Remove Setup')
+        self.remove_setup_button.clicked.connect(self.clear_all)
+
+        weight_layout.addWidget(spring_qlabel)
+        weight_layout.addWidget(self.spring_value_spinbox)
+        weight_layout.addWidget(self.spring_value_qslider)
+
+        rigidity_layout.addWidget(rigidity_qlabel)
+        rigidity_layout.addWidget(self.rigidity_value_spinbox)
+        rigidity_layout.addWidget(self.rigidity_value_qslider)
+
+        decay_layout.addWidget(decay_qlabel)
+        decay_layout.addWidget(self.decay_value_spinbox)
+        decay_layout.addWidget(self.decay_value_slider)
+
+        bake_on_layer_option_layout.addWidget(self.bake_on_layer_checkbox)
+        bake_on_layer_option_layout.addWidget(
+            self.merge_animation_layer_checkbox)
+
+        self.main_layout.addWidget(self.locators_button)
+        self.main_layout.addWidget(self.previz_button)
+        self.main_layout.addLayout(weight_layout)
+        self.main_layout.addLayout(rigidity_layout)
+        self.main_layout.addLayout(decay_layout)
+        self.main_layout.addLayout(bake_on_layer_option_layout)
+        self.main_layout.addStretch()
+        self.main_layout.addWidget(self.bake_button)
+        self.main_layout.addWidget(self.remove_setup_button)
+        self.main_split_layout.addLayout(self.main_layout, 2)
+        self.setCentralWidget(central_widget)
+
+    def ui_presets(self):
+        '''
+        UI for the right panel of the tool
+        '''
+        self.presets_main_layout = QVBoxLayout()
+        self.character_combo = QComboBox()
+
+        self.character_combo.currentIndexChanged.connect(
+            self.on_character_changed)
+        presets_refresh_button = QPushButton('Refresh')
+        presets_refresh_button.clicked.connect(
+            self.refresh_characters_combobox)
+        save_preset_button = QPushButton('Save Preset')
+        save_preset_button.clicked.connect(self.show_save_preset_popup)
+        if self.lock_write_presets:
+            save_preset_button.setDisabled(True)
+
+        self.body_parts_list_menu = QMenu()
+        do_magic_action = QAction("Do Magic!", self)
+        self.body_parts_list = QListWidget()
+        # Handle right click on QMenuList item
+        self.body_parts_list.setContextMenuPolicy(QtCore.Qt.CustomContextMenu)
+        self.body_parts_list.customContextMenuRequested.connect(self.show_menu)
+        self.body_parts_list_menu.addAction(do_magic_action)
+        do_magic_action.triggered.connect(self.launch_all)
+        self.body_parts_list.setFixedHeight(154)
+
+        # Populate the combo-box and list
+        self.refresh_characters_combobox()
+
+        self.presets_main_layout.addWidget(self.character_combo)
+        self.presets_main_layout.addWidget(self.body_parts_list)
+        self.presets_main_layout.addWidget(presets_refresh_button)
+        self.presets_main_layout.addWidget(save_preset_button)
+
+        self.main_split_layout.addLayout(self.presets_main_layout, 1)
+        self.presets_main_layout.addStretch()
+
+    def save_checkboxes_states(self):
+        # Get the current state of each checkbox
+        bake_on_layer_state = self.bake_on_layer_checkbox.isChecked()
+        merge_layers_state = self.merge_animation_layer_checkbox.isChecked()
+
+        # Save the states as integers
+        mc.optionVar(iv=('sptlBakeOnAnimLayers', int(bake_on_layer_state)))
+        mc.optionVar(iv=('sptlMergeAnimLayers', int(merge_layers_state)))
+    def load_checkboxes_states(self):
+        '''
+        Load and set the checkbox states from optionVars.
+        '''
+        self.bake_on_layer_checkbox.blockSignals(True)
+        self.merge_animation_layer_checkbox.blockSignals(True)
+
+        if mc.optionVar(exists='sptlBakeOnAnimLayers'):
+            bake_on_layer_state = mc.optionVar(q='sptlBakeOnAnimLayers')
+            self.bake_on_layer_checkbox.setChecked(bool(bake_on_layer_state))
+        else:
+            self.bake_on_layer_checkbox.setChecked(False)
+
+        if mc.optionVar(exists='sptlMergeAnimLayers'):
+            merge_layers_state = mc.optionVar(q='sptlMergeAnimLayers')
+            self.merge_animation_layer_checkbox.setChecked(
+                bool(merge_layers_state))
+        else:
+            self.merge_animation_layer_checkbox.setChecked(False)
+
+        # Unblock signals after setting the states
+        self.bake_on_layer_checkbox.blockSignals(False)
+        self.merge_animation_layer_checkbox.blockSignals(False)
+
+
+    def showEvent(self, event):
+        # Set window width and height to minimum and lock resizability
+        super().showEvent(event)
+        self.setFixedWidth(self.minimumWidth())
+        self.setFixedHeight(self.minimumHeight())
+
+    def show_menu(self, position):
+        position = self.body_parts_list.mapToGlobal(position)
+        self.body_parts_list_menu.exec_(position)
+
+    def spring_value_changed(self):
+        self.spring_value_qslider.blockSignals(True)
+        weight = self.spring_value_spinbox.value()
+        self.spring_value_qslider.setValue(weight*100)
+        self.update_overlap_weight()
+        self.spring_value_qslider.blockSignals(False)
+
+    def slider_spring_value_changed(self):
+        self.spring_value_spinbox.blockSignals(True)
+        value = self.spring_value_qslider.value()
+        self.spring_value_spinbox.setValue(value/100)
+        self.update_overlap_weight()
+        self.spring_value_spinbox.blockSignals(False)
+
+    def slider_decay_value_changed(self):
+        self.decay_value_spinbox.blockSignals(True)
+        value = self.decay_value_slider.value()
+        self.decay_value_spinbox.setValue(value/10)
+        self.decay_value_spinbox.blockSignals(False)
+
+    def rigidity_spinbox_value_changed(self):
+        self.rigidity_value_qslider.blockSignals(True)
+        value = self.rigidity_value_spinbox.value()
+        self.rigidity_value_qslider.setValue(value*10)
+        self.update_rigidity_value()
+        self.rigidity_value_qslider.blockSignals(False)
+
+    def rigidity_slider_value_changed(self):
+        self.rigidity_value_spinbox.blockSignals(True)
+        value = self.rigidity_value_qslider.value()
+        self.rigidity_value_spinbox.setValue(value/10)
+        self.update_rigidity_value()
+        self.rigidity_value_spinbox.blockSignals(False)
+
+    def handle_locators_btn_clicked(self):
+        self.rig_ctl_list = mc.ls(selection=True, tr=True)
+        if not self.rig_ctl_list:
+            mc.warning('Nothing selected, please select at least 1 object')
+            return
+        if mc.objExists(AIM_GRP_NAME):
+            return mc.warning('Locator already in scene. Delete setup first')
+        self.create_locators(self.rig_ctl_list)
+
+    def handle_previz_btn_clicked(self):
+        if not mc.objExists(AIM_GRP_NAME):
+            mc.warning('Locator not found. Create and adjust locator first')
+            return
+        self.setup_live_preview(self.rig_ctl_list)
+
+    def get_framerange(self):
+        frame_in = mc.playbackOptions(minTime=True, query=True)
+        frame_out = mc.playbackOptions(maxTime=True, query=True)
+        return frame_in, frame_out
+
+    def get_locked_attr(self, object, transform):
+        '''
+        transform = 'r' for rotate or 't' for translate as string
+        '''
+        locked_attr_list = []
+        locked_attr_list = [
+            axis for axis in ['x', 'y', 'z'] if mc.getAttr(
+                f'{object}.{transform}{axis}', l=True)]
+        return locked_attr_list
+
+    def remove_setup(self):
+        mc.undoInfo(ock=True)
+        obj_name_list = (
+            [
+                TOOLNAME,
+                AIM_GRP_NAME,
+                PARTICLE_NAME,
+                LOCATOR_NAME,
+                CTL_LOCATOR
+            ]
+            )
+        [mc.delete(obj) for obj in obj_name_list if mc.objExists(f'{obj}*')]
+        mc.undoInfo(cck=True)
+
+    def clear_all(self):
+        self.remove_setup_click_count += 1
+        if self.remove_setup_click_count == 2:
+            self.rig_ctl_list = []
+            self.layer_names_list = []
+            self.aim_loc = None
+            self.axes = None
+            self.spring_value_spinbox.setValue(DEFAULT_SPRING_VALUE)
+            self.decay_value_spinbox.setValue(DEFAULT_DECAY_VALUE)
+            self.remove_setup_click_count = 0
+            return
+        self.remove_setup()
+
+    def refresh_characters_combobox(self):
+        '''
+        Refresh the characters available in pref files. Clear existing and
+        populate it.
+        '''
+        self.character_combo.clear()
+        saved_char_list = presets.get_available_characters(
+            self.presets_file_path)
+        if saved_char_list:
+            saved_char_list.sort()
+        if not saved_char_list:
+            return
+        for char in saved_char_list:
+            self.character_combo.addItem(char)
+        self.body_parts_list.itemDoubleClicked.connect(
+            self.set_values_from_preset)
+
+    def on_character_changed(self):
+        '''refresh the available body parts in UI list'''
+        self.body_parts_list.clear()
+        current_character = self.character_combo.currentText()
+        saved_presets = presets.get_available_body_parts(
+            self.presets_file_path, current_character)
+        if not saved_presets:
+            return
+        if saved_presets is not None:
+            self.body_parts_list.addItems(saved_presets)
+
+    def launch_all(self):
+        '''
+        Launch the whole process automatically from selected preset using right
+        click. Need to have the controllers selected in viewport.
+        '''
+        self.rig_ctl_list = mc.ls(selection=True)
+        if not self.rig_ctl_list:
+            mc.warning('Please select at least one object')
+            return
+        self.create_locators(self.rig_ctl_list)
+        self.set_values_from_preset()
+        self.setup_live_preview(self.rig_ctl_list)
+        self.launch_bake()
+
+    def get_aim_loc_position(self):
+        '''
+        Return the current position X, Y, Z of the aim locator
+        to save in presets. If no loc found, return [(0, 0, 0)]
+        '''
+        if not self.aim_loc:
+            return [(0, 0, 0)]
+        if mc.objExists(self.aim_loc[0]):
+            pos = mc.getAttr(f'{self.aim_loc[0]}.translate')
+            position_fixed = [
+                tuple(round(coord, 2) for coord in point) for point in pos]
+            print(f'FOUND POSITION {position_fixed}')
+            return position_fixed
+
+    def show_save_preset_popup(self):
+        '''
+        show the save preset popup window.
+        Store existing main UI's values and pass it to the popup window
+        '''
+        if not self.presets_file_path:
+            return mc.warning(
+                'Path to presets not set/found.')
+        spring_value = self.spring_value_spinbox.value()
+        rigidity_value = self.rigidity_value_spinbox.value()
+        decay_value = self.decay_value_spinbox.value()
+        position = self.get_aim_loc_position()
+
+        self.preset_window = presets.SavePresetPopup(
+            self,
+            self.presets_file_path,
+            spring_value,
+            rigidity_value,
+            decay_value,
+            position
+            )
+
+        self.preset_window.refresh_signal.connect(
+                self.refresh_characters_combobox)
+        self.preset_window.show()
+
+    def set_values_from_preset(self):
+        '''
+        Sets the values from the selected preset in list
+        '''
+        character_name = self.character_combo.currentText()
+        selected_items = self.body_parts_list.selectedItems()
+        preset_text = selected_items[0].text()
+        preset_values = presets.get_preset(
+            self.presets_file_path,
+            character_name,
+            preset_text
+            )
+        spring_value = preset_values['spring_value']
+        spring_rigidity = preset_values['spring_rigidity']
+        decay = preset_values['decay']
+        position = preset_values['position']
+
+        self.spring_value_spinbox.setValue(spring_value)
+        self.rigidity_value_spinbox.setValue(spring_rigidity)
+        self.decay_value_spinbox.setValue(decay)
+        self.move_to_pref_position(position)
+
+    def create_locators(self, selected_rig_ctl_list):
+        mc.undoInfo(ock=True)
+        self.rig_ctl_list = []
+        self.rig_ctl_list = sorted(selected_rig_ctl_list)
+        aim_loc_grp = mc.group(name=AIM_GRP_NAME, empty=True)
+        sel_matrix = mc.xform(
+            self.rig_ctl_list[0], q=True, ws=True, matrix=True)
+        mc.xform(aim_loc_grp, ws=True, matrix=sel_matrix)
+        mc.parentConstraint(self.rig_ctl_list[0], aim_loc_grp, mo=True)
+        self.aim_loc = mc.spaceLocator(name='SPTL_Aim_loc')
+        mc.parent(self.aim_loc, aim_loc_grp, relative=True)
+        mc.undoInfo(cck=True)
+
+    def align_locator(self):
+        mc.setAttr(f'{self.aim_loc[0]}.t', *self.axes)
+
+    def get_direction(self):
+        self.axes = []
+        self.axes.append(mc.getAttr(f'{(self.aim_loc)[0]}.tx'))
+        self.axes.append(mc.getAttr(f'{(self.aim_loc)[0]}.ty'))
+        self.axes.append(mc.getAttr(f'{(self.aim_loc)[0]}.tz'))
+        direction = self.axes.index(max(self.axes, key=abs)) + 1
+        if (self.axes[direction-1] < 0):
+            direction = direction * -1
+        return direction
+
+    def get_user_decay(self):
+        decay = self.decay_value_spinbox.value()
+        self.decay_value_slider.blockSignals(True)
+        self.decay_value_slider.setValue(decay*10)
+        self.decay_value_slider.blockSignals(False)
+        return decay
+
+    def get_user_spring_weight(self):
+        weight = max(0, min(1, 1.0 - self.spring_value_spinbox.value()))
+        return weight
+
+    def update_overlap_weight(self):
+        if not mc.objExists(PARTICLE_NAME):
+            return
+        weight = self.get_user_spring_weight()
+        mc.setAttr(f'{PARTICLE_NAME}.goalWeight[0]', weight)
+
+    def update_rigidity_value(self):
+        if not mc.objExists(PARTICLE_NAME):
+            return
+        value = self.rigidity_value_spinbox.value()
+        mc.setAttr(f'{PARTICLE_NAME}.goalSmoothness', 10-value)
+
+    def get_overlap_weight_math(self, spring_weight, decay):
+        weight = float('{:.2f}'.format(spring_weight/decay))
+        weight = max(0, min(1, weight))
+        return weight
+
+    def get_vp_evaluation_mode(self):
+        mel_command = 'evaluationManager -query -mode;'
+        evaluation_mode = mm.eval(mel_command)
+        return evaluation_mode
+
+    def switch_back_vp_eval(self, vp_eval):
+        if vp_eval[0] == "parallel":
+            mm.eval('evaluationManager -mode "parallel";')
+            return
+        if vp_eval[0] == "serial":
+            mm.eval('evaluationManager -mode "serial";')
+            return
+        mm.eval('evaluationManager -mode "off";')
+
+    def get_node_shortname(self, node):
+        return node.split(':')[-1]
+
+    @disable_viewport
+    def setup_live_preview(self, rig_ctl_list, spring_weight=None):
+        mc.undoInfo(ock=True)
+        if mc.objExists(TOOLNAME):
+            return mc.warning('Live preview already set')
+        # ROTATION MODE - AFFECT ONLY ROTATION ATTRIBUTES
+        tool_grp = mc.group(n=TOOLNAME, em=True)
+        frame_in, frame_out = self.get_framerange()
+        mc.currentTime(frame_in, edit=True)
+        ctl_locator = mc.spaceLocator(n=CTL_LOCATOR)
+        sel_matrix = mc.xform(rig_ctl_list[0], q=True, ws=True, matrix=True)
+        mc.xform(ctl_locator, ws=True, matrix=sel_matrix)
+
+        mc.particle(p=[(0, 0, 0)], n=PARTICLE_NAME)
+
+        # Align locator to first selected controller, bake, delete constraint
+        orig_sel_constraint = mc.parentConstraint(
+            self.aim_loc, ctl_locator, mo=False)
+        self.bake_rot_trans_with_mel(ctl_locator)
+        mc.delete(orig_sel_constraint)
+
+        parent_constraint = mc.parentConstraint(
+            ctl_locator, PARTICLE_NAME, mo=False)
+        mc.delete(parent_constraint)
+
+        # Setup Spring weight
+        if not spring_weight:
+            spring_weight = self.get_user_spring_weight()
+        mc.goal(PARTICLE_NAME, g=ctl_locator, w=spring_weight)
+        spring_loc_name = LOCATOR_NAME
+        self.update_rigidity_value()
+
+        # Create Spring locator and link it to the particle node
+        spring_loc = mc.spaceLocator(n=spring_loc_name)
+        scale = self.master_scale
+        expression = (
+            f'{spring_loc_name}.tx = {PARTICLE_NAME}.wctx / {scale};'
+            f'{spring_loc_name}.ty = {PARTICLE_NAME}.wcty / {scale};'
+            f'{spring_loc_name}.tz = {PARTICLE_NAME}.wctz / {scale};'
+            )
+        mc.expression(object=spring_loc_name, string=expression)
+
+        mc.pointConstraint(spring_loc, self.aim_loc[0], mo=True)
+        mc.parent(ctl_locator, PARTICLE_NAME, spring_loc, tool_grp)
+
+        # BUILD AIM CONSTRAINT
+        direction = self.get_direction()
+        locked_rot_attr_list = self.get_locked_attr(rig_ctl_list[0], 'r')
+        aim_vector, up_vector = AIM_VECTORS[direction]
+        mc.aimConstraint(
+            spring_loc[0],
+            rig_ctl_list[0],
+            aimVector=aim_vector,
+            upVector=up_vector,
+            worldUpVector=up_vector,
+            worldUpObject=(ctl_locator[0]),
+            worldUpType='objectrotation',
+            mo=True,
+            skip=locked_rot_attr_list,
+            )
+        mc.setAttr(f'{PARTICLE_NAME}.startFrame', frame_in)
+        mc.undoInfo(cck=True)
+
+    def move_to_pref_position(self, position):
+        '''
+        Moves the created setup locator to the position saved in preset file
+        '''
+        loc = self.aim_loc
+        if not mc.objExists(loc[0]):
+            return
+        saved_position = position
+        mc.setAttr(f'{loc[0]}.t', *saved_position)
+
+    @disable_viewport
+    def bake_rot_trans_with_mel(self, current_ctl):
+        frame_in, frame_out = self.get_framerange()
+        mel_command = f'bakeResults -simulation true ' \
+            f'-t "{frame_in}:{frame_out}" -sampleBy 1 ' \
+            f'-disableImplicitControl true -preserveOutsideKeys true ' \
+            f'"{current_ctl[0]}";'
+        mm.eval(mel_command, lowestPriority=True)
+
+    @disable_viewport
+    def bake_rotation_with_mel(self, current_ctl, layers=False):
+        frame_in, frame_out = self.get_framerange()
+        mel_command = 'bakeResults -simulation true '
+        if layers:
+            layer_name = (
+                f'{LAYER_PREFIX}_{self.get_node_shortname(current_ctl)}')
+            mel_command += f'-destinationLayer "{layer_name}"'
+        mel_command += f'-t "{frame_in}:{frame_out}" -sampleBy 1 ' \
+            f'-disableImplicitControl true -preserveOutsideKeys true ' \
+            f'"{current_ctl}.rotate";'
+        mm.eval(mel_command, lowestPriority=True)
+
+    def create_anim_layer(self, current_ctl):
+        mc.select(current_ctl)
+        layer_name = f'{LAYER_PREFIX}_{self.get_node_shortname(current_ctl)}'
+        mc.animLayer(
+            layer_name,
+            aso=True,
+            etr=True)
+        self.layer_names_list.append(layer_name)
+        mc.select(clear=True)
+
+    def bake_ctl(self, current_ctl):
+        layers = False
+        if self.bake_on_layer_checkbox.isChecked():
+            self.create_anim_layer(current_ctl)
+            layers = True
+        self.bake_rotation_with_mel(current_ctl, layers=layers)
+        self.remove_setup()
+        return
+
+    def merge_animation_layer(
+            self, layer_name_list, merged_layer_name, delete_baked=True):
+        if not layer_name_list:
+            return
+        try:
+            mc.optionVar(intValue=('animLayerMergeDeleteLayers', delete_baked))
+            if not mc.optionVar(exists='animLayerMergeByTime'):
+                mc.optionVar(floatValue=('animLayerMergeByTime', 1.0))
+
+            # Add the target layer at the start of the list
+            layer_name_list.insert(0, merged_layer_name)
+
+            # Merge the layers
+            mm.eval('animLayerMerge {"%s"}' % '","'.join(layer_name_list))
+
+            # Rename the merged layer
+            mc.rename('Merged_Layer', merged_layer_name)
+
+        except Exception:
+            mc.warning('Failed to merge animation layers')
+            return
+
+    @disable_viewport
+    def launch_bake(self):
+        mc.undoInfo(ock=True)
+
+        if not mc.objExists(TOOLNAME):
+            mc.warning('No Live Preview setup found, use Live Preview first')
+            return
+        print('--- BAKING PLEASE WAIT ---')
+        spring_weight = self.spring_value_spinbox.value()
+        decay = self.get_user_decay()
+
+        vp_eval = self.get_vp_evaluation_mode()
+        self.switch_back_vp_eval('off')
+        selected_rig_ctl = self.rig_ctl_list
+        for i in range(len(selected_rig_ctl)):
+
+            # BAKING FIRST CTL OF THE CHAIN
+            if i == 0:
+                self.bake_ctl(current_ctl=selected_rig_ctl[i])
+                continue
+
+            # BAKING CHILDREN OF THE CHAIN
+            self.create_locators([selected_rig_ctl[i]])
+            self.align_locator()
+            spring_weight = self.get_overlap_weight_math(spring_weight, decay)
+            self.setup_live_preview([selected_rig_ctl[i]], (1-spring_weight))
+            self.bake_ctl(current_ctl=selected_rig_ctl[i])
+
+        if self.merge_animation_layer_checkbox.isChecked():
+            controller_name = self.get_node_shortname(selected_rig_ctl[0])
+            merged_layer_name = (f'{LAYER_PREFIX}_{controller_name}_merged')
+            self.merge_animation_layer(
+                self.layer_names_list, merged_layer_name)
+
+        # Clear the anim layer list
+        self.layer_names_list = []
+        mc.warning('Spring COMPLETED !')
+        self.switch_back_vp_eval(vp_eval)
+        mc.undoInfo(cck=True)
+
+
+if __name__ == '__main__':
+
+    if not QtWidgets.QApplication.instance():
+        app = QtWidgets.QApplication(sys.argv)
+    else:
+        app = QtWidgets.QApplication.instance()
+
+    window = SpringToolWindow()
+    window.show()
+    app.exec_()
+
+
+def show():
+    global window
+    if window is not None:
+        window.close()
+    window = SpringToolWindow()
+    window.show()